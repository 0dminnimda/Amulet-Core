--- conflicted
+++ resolved
@@ -150,17 +150,6 @@
                     f"Failed at coordinate ({x},{y},{z})",
                 )
 
-<<<<<<< HEAD
-=======
-                self.world.redo()
-
-                for x, y, z in box:
-                    self.assertEqual(
-                        "minecraft:stone",
-                        self.world.get_block(x, y, z).blockstate,
-                        f"Failed at coordinate ({x},{y},{z})",
-                    )
-
         def test_replace_single_block(self):
             subbox1 = SubBox((1, 70, 3), (5, 71, 5))
             box1 = SelectionBox((subbox1,))
@@ -261,7 +250,6 @@
                     f"Failed at coordinate (1,i,3)",
                 )
 
->>>>>>> 3459d2b9
         def test_delete_chunk(self):
             subbox1 = SubBox((1, 1, 1), (5, 5, 5))
             box1 = SelectionBox((subbox1,))
