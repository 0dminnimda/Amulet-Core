--- conflicted
+++ resolved
@@ -1,47 +1,35 @@
 import os
-from typing import Optional, Tuple, Generator, TYPE_CHECKING, BinaryIO, Dict
+from typing import Optional, Union, Tuple, Generator, TYPE_CHECKING
 import numpy
-import copy
-
-import amulet_nbt
-
+
+from amulet import log
 from amulet.api.data_types import (
     AnyNDArray,
     VersionNumberAny,
-    Dimension,
-    PlatformType,
-    PointCoordinates,
-    ChunkCoordinates,
+    PathOrBuffer,
 )
 from amulet.api.registry import BlockManager
 from amulet.api.wrapper import StructureFormatWrapper
 from amulet.api.chunk import Chunk
-from amulet.api.selection import SelectionBox, SelectionGroup
-from amulet.api.errors import ObjectReadError, ObjectWriteError, ChunkDoesNotExist
+from amulet.api.selection import SelectionGroup, SelectionBox
+from amulet.api.errors import ObjectReadError, ObjectWriteError
+from .schematic import SchematicWriter, SchematicReader, SchematicChunk
 from .interface import (
     JavaSchematicInterface,
-    BedrockSchematicInterface,
+    BedrockSchematicInerface,
     SchematicInterface,
 )
-from .data_types import BlockArrayType, BlockDataArrayType
-from .chunk import SchematicChunk
 
 if TYPE_CHECKING:
     from amulet.api.wrapper import Translator, Interface
 
 java_interface = JavaSchematicInterface()
-bedrock_interface = BedrockSchematicInterface()
+bedrock_interface = BedrockSchematicInerface()
 
 
 class SchematicFormatWrapper(StructureFormatWrapper):
-    def __init__(self, path: str):
+    def __init__(self, path: PathOrBuffer, mode: str = "r"):
         super().__init__(path)
-<<<<<<< HEAD
-        self._chunks: Dict[
-            ChunkCoordinates,
-            Tuple[SelectionBox, BlockArrayType, BlockDataArrayType, list, list],
-        ] = {}
-=======
         assert mode in ("r", "w"), 'Mode must be either "r" or "w".'
         self._mode = mode
         if isinstance(path, str):
@@ -73,86 +61,16 @@
                 self._selection,
             )
         self._open = True
->>>>>>> ee89531d
-
-    def _create(self, **kwargs):
-        self._chunks = {}
-
-    def open_from(self, f: BinaryIO):
-        schematic = amulet_nbt.load(f)
-        if any(key in schematic for key in ("Version", "Data Version", "BlockData")):
-            raise ObjectReadError("This file is not a legacy schematic file.")
-        materials = schematic.get("Materials", amulet_nbt.TAG_String()).value
-        if materials == "Alpha":
-            self._platform = "java"
-            self._version = (1, 12, 2)
-        elif materials == "Pocket":
-            self._platform = "bedrock"
-            self._version = (1, 12, 0)
-        else:
-            raise Exception(
-                f'"{materials}" is not a supported platform for a schematic file.'
-            )
-        self._chunks = {}
-        selection_box = SelectionBox(
-            (0, 0, 0),
-            (
-                schematic["Width"].value,
-                schematic["Height"].value,
-                schematic["Length"].value,
-            ),
-        )
-        self._selection = SelectionGroup(selection_box)
-        entities: amulet_nbt.TAG_List = schematic.get("Entities", amulet_nbt.TAG_List())
-        block_entities: amulet_nbt.TAG_List = schematic.get(
-            "TileEntities", amulet_nbt.TAG_List()
-        )
-        blocks: numpy.ndarray = schematic["Blocks"].value.astype(numpy.uint8).astype(
-            numpy.uint16
-        )
-        if "AddBlocks" in schematic:
-            add_blocks = schematic["AddBlocks"]
-            blocks = (
-                blocks
-                + (
-                    numpy.concatenate([[(add_blocks & 0xF0) >> 4], [add_blocks & 0xF]])
-                    .T.ravel()
-                    .astype(numpy.uint16)
-                    << 8
-                )[: blocks.size]
-            )
-        max_point = selection_box.max
-        temp_shape = (max_point[1], max_point[2], max_point[0])
-        blocks = numpy.transpose(blocks.reshape(temp_shape), (2, 0, 1))  # YZX => XYZ
-        data = numpy.transpose(
-            schematic["Data"].value.reshape(temp_shape), (2, 0, 1)
-        ).astype(numpy.uint8)
-        for cx, cz in selection_box.chunk_locations():
-            box = SelectionBox(
-                (cx * self.sub_chunk_size, 0, cz * self.sub_chunk_size),
-                (
-                    min((cx + 1) * self.sub_chunk_size, selection_box.size_x),
-                    selection_box.size_y,
-                    min((cz + 1) * self.sub_chunk_size, selection_box.size_z),
-                ),
-            )
-            self._chunks[(cx, cz)] = (box, blocks[box.slice], data[box.slice], [], [])
-        for e in block_entities:
-            if all(key in e for key in ("x", "y", "z")):
-                x, y, z = e["x"].value, e["y"].value, e["z"].value
-                if (x, y, z) in selection_box:
-                    cx = x >> 4
-                    cz = z >> 4
-                    self._chunks[(cx, cz)][3].append(e)
-        for e in entities:
-            if "Pos" in e:
-                pos: PointCoordinates = tuple(
-                    map(lambda t: float(t.value), e["Pos"].value)
-                )
-                if pos in selection_box:
-                    cx = int(pos[0]) >> 4
-                    cz = int(pos[2]) >> 4
-                    self._chunks[(cx, cz)][4].append(e)
+
+    @property
+    def readable(self) -> bool:
+        """Can this object have data read from it."""
+        return self._mode == "r"
+
+    @property
+    def writeable(self) -> bool:
+        """Can this object have data written to it."""
+        return self._mode == "w"
 
     @staticmethod
     def is_valid(path: str) -> bool:
@@ -165,12 +83,48 @@
         return os.path.isfile(path) and path.endswith(".schematic")
 
     @property
-    def valid_formats(self) -> Dict[PlatformType, Tuple[bool, bool]]:
-        return {"java": (True, True), "bedrock": (True, True)}
-
-    @property
-    def extensions(self) -> Tuple[str, ...]:
-        return (".schematic",)
+    def platform(self) -> str:
+        """Platform string ("bedrock" / "java" / ...)"""
+        return self._platform
+
+    @platform.setter
+    def platform(self, platform: str):
+        if self._open:
+            log.error(
+                "Construction platform cannot be changed after the object has been opened."
+            )
+            return
+        self._platform = platform
+
+    @property
+    def version(self) -> Tuple[int, int, int]:
+        return self._version
+
+    @version.setter
+    def version(self, version: Tuple[int, int, int]):
+        if self._open:
+            log.error(
+                "Construction version cannot be changed after the object has been opened."
+            )
+            return
+        self._version = version
+
+    @property
+    def selection(self) -> SelectionGroup:
+        """The box that is selected"""
+        return SelectionGroup([self._selection])
+
+    @selection.setter
+    def selection(self, selection: SelectionGroup):
+        if self._open:
+            log.error(
+                "Construction selection cannot be changed after the object has been opened."
+            )
+            return
+        if selection.selection_boxes:
+            self._selection = selection.selection_boxes[0]
+        else:
+            raise Exception("Given selection box is empty")
 
     def _get_interface(
         self, max_world_version, raw_chunk_data=None
@@ -191,95 +145,29 @@
         )
         return interface, translator, version_identifier
 
-    def save_to(self, f: BinaryIO):
-        if self._platform == "java":
-            materials = "Alpha"
-        elif self._platform == "bedrock":
-            materials = "Pocket"
-        else:
-            raise ObjectWriteError(
-                f'"{self._platform}" is not a supported platform for a schematic file.'
-            )
-
-        selection = self._selection.selection_boxes[0]
-
-        data = amulet_nbt.NBTFile(
-            amulet_nbt.TAG_Compound(
-                {
-                    "TileTicks": amulet_nbt.TAG_List(),
-                    "Width": amulet_nbt.TAG_Short(selection.size_x),
-                    "Height": amulet_nbt.TAG_Short(selection.size_y),
-                    "Length": amulet_nbt.TAG_Short(selection.size_z),
-                    "Materials": amulet_nbt.TAG_String(materials),
-                }
-            ),
-            "Schematic",
-        )
-
-        entities = []
-        block_entities = []
-        blocks = numpy.zeros(
-            selection.shape, dtype=numpy.uint16
-        )  # only 12 bits are actually used at most
-        block_data = numpy.zeros(
-            selection.shape, dtype=numpy.uint8
-        )  # only 4 bits are used
-
-        for (
-            selection_,
-            blocks_,
-            data_,
-            block_entities_,
-            entities_,
-        ) in self._chunks.values():
-            if selection_.intersects(selection):
-                box = selection_.create_moved_box(selection.min, subtract=True)
-                blocks[box.slice] = blocks_
-                block_data[box.slice] = data_
-                for be in block_entities_:
-                    coord_type = be["x"].__class__
-                    be["x"] = coord_type(be["x"] - selection.min_x)
-                    be["y"] = coord_type(be["y"] - selection.min_y)
-                    be["z"] = coord_type(be["z"] - selection.min_z)
-                    block_entities.append(be)
-                for e in entities_:
-                    coord_type = e["Pos"][0].__class__
-                    e["Pos"][0] = coord_type(e["Pos"][0] - selection.min_x)
-                    e["Pos"][1] = coord_type(e["Pos"][1] - selection.min_y)
-                    e["Pos"][2] = coord_type(e["Pos"][2] - selection.min_z)
-                    entities.append(e)
-
-        data["Entities"] = amulet_nbt.TAG_List(entities)
-        data["TileEntities"] = amulet_nbt.TAG_List(block_entities)
-        data["Data"] = amulet_nbt.TAG_Byte_Array(
-            numpy.transpose(block_data, (1, 2, 0))  # XYZ => YZX
-        )
-        data["Blocks"] = amulet_nbt.TAG_Byte_Array(
-            numpy.transpose((blocks & 0xFF).astype(numpy.uint8), (1, 2, 0))
-        )
-        if numpy.max(blocks) > 0xFF:
-            add_blocks = numpy.transpose(blocks & 0xF00, (1, 2, 0)) >> 8
-            data["AddBlocks"] = amulet_nbt.TAG_Byte_Array(
-                add_blocks[::2] + (add_blocks[1::2] << 4)
-            )
-        data.save_to(f)
-
-    def _close(self):
+    @property
+    def has_lock(self) -> bool:
+        """Verify that the world database can be read and written"""
+        return True
+
+    def save(self):
+        """Save the data back to the disk database"""
+        pass
+
+    def close(self):
         """Close the disk database"""
-        self._chunks.clear()
+        self._data.close()
 
     def unload(self):
         """Unload data stored in the Format class"""
         pass
 
-    def all_chunk_coords(
-        self, dimension: Optional[Dimension] = None
-    ) -> Generator[Tuple[int, int], None, None]:
+    def all_chunk_coords(self, *args) -> Generator[Tuple[int, int], None, None]:
         """A generator of all chunk coords"""
-        yield from self._chunks.keys()
-
-    def has_chunk(self, cx: int, cz: int, dimension: Dimension) -> bool:
-        return (cx, cz) in self._chunks
+        if self._mode == "r":
+            yield from self._data.chunk_coords
+        else:
+            raise ObjectReadError("all_chunk_coords is only valid in read mode")
 
     def _pack(
         self,
@@ -339,40 +227,29 @@
 
         return chunk
 
-    def _delete_chunk(self, cx: int, cz: int, dimension: Optional[Dimension] = None):
-        if (cx, cz) in self._chunks:
-            del self._chunks[(cx, cz)]
-
-    def _put_raw_chunk_data(
-        self,
-        cx: int,
-        cz: int,
-        section: SchematicChunk,
-        dimension: Optional[Dimension] = None,
-    ):
+    def delete_chunk(self, cx: int, cz: int, *args):
+        raise ObjectWriteError(
+            "delete_chunk is not a valid method for a schematic file"
+        )
+
+    def _put_raw_chunk_data(self, cx: int, cz: int, data: SchematicChunk, *args):
         """
         Actually stores the data from the interface to disk.
         """
-        self._chunks[(cx, cz)] = (
-            section.selection,
-            section.blocks,
-            section.data,
-            section.block_entities,
-            section.entities,
-        )
-
-    def _get_raw_chunk_data(
-        self, cx: int, cz: int, dimension: Optional[Dimension] = None
-    ) -> SchematicChunk:
-        """
-        Return the raw data as loaded from disk.
+        if self._mode == "w":
+            self._data.write(data)
+        else:
+            raise ObjectWriteError("The schematic file is not open for writing.")
+
+    def _get_raw_chunk_data(self, cx: int, cz: int, *args) -> SchematicChunk:
+        """
+        Return the interface key and data to interface with given chunk coordinates.
 
         :param cx: The x coordinate of the chunk.
         :param cz: The z coordinate of the chunk.
-        :param dimension: The dimension to load the data from.
         :return: The raw chunk data.
         """
-        if (cx, cz) in self._chunks:
-            return SchematicChunk(*copy.deepcopy(self._chunks[(cx, cz)]))
-        else:
-            raise ChunkDoesNotExist+        if self._mode == "r":
+            return self._data.read(cx, cz)
+        else:
+            raise ObjectReadError("The schematic file is not open for reading.")