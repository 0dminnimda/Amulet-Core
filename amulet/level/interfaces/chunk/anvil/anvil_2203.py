--- conflicted
+++ resolved
@@ -1,17 +1,10 @@
 from __future__ import annotations
 
-<<<<<<< HEAD
-from typing import Tuple
 import logging
 
 import numpy
 
-from amulet_nbt import TAG_Compound, TAG_Int_Array
-=======
-import numpy
 from amulet_nbt import TAG_Int_Array
-from amulet import log
->>>>>>> 0df35c7b
 from amulet.api.chunk import Chunk
 from .base_anvil_interface import ChunkDataType
 from .anvil_1934 import Anvil1934Interface as ParentInterface
