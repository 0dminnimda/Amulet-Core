from __future__ import annotations

import contextlib
import os
import struct
import warnings
from typing import Tuple, Dict, Union, Optional, List, BinaryIO, Iterable, Any
from io import BytesIO
import shutil
import traceback
import time

import amulet_nbt as nbt
from amulet.api.player import Player, LOCAL_PLAYER
from amulet.api.chunk import Chunk
from amulet.api.selection import SelectionBox, SelectionGroup

from amulet.libs.leveldb import LevelDB
from amulet.utils.format_utils import check_all_exist
from amulet.api.data_types import (
    ChunkCoordinates,
    VersionNumberTuple,
    PlatformType,
    Dimension,
    AnyNDArray,
)
from amulet.api.wrapper import WorldFormatWrapper
from amulet.api.errors import ObjectWriteError, ObjectReadError, PlayerDoesNotExist

from amulet.libs.leveldb import LevelDBException
from .interface.chunk.leveldb_chunk_versions import (
    game_to_chunk_version,
)
from .dimension import (
    LevelDBDimensionManager,
    ChunkData,
    OVERWORLD,
    THE_NETHER,
    THE_END,
)
from .interface.chunk import BaseLevelDBInterface, get_interface

InternalDimension = Optional[int]


class BedrockLevelDAT(nbt.NBTFile):
    def __init__(self, path: str):
        super().__init__()
        self._path: str = path
        self._level_dat_version = 8

        if os.path.isfile(path):
            self.load_from(path)

    @property
    def path(self):
        return self._path

    def load_from(self, path: str):
        with open(path, "rb") as f:
            self._level_dat_version = struct.unpack("<i", f.read(4))[0]
            if 4 <= self._level_dat_version <= 9:
                data_length = struct.unpack("<i", f.read(4))[0]
                root_tag = nbt.load(
                    f.read(data_length), compressed=False, little_endian=True
                )
                self.name = root_tag.name
                self.value = root_tag.value
            else:
                # TODO: handle other versions
                raise ObjectReadError(
                    f"Unsupported level.dat version {self._level_dat_version}"
                )

    def reload(self):
        self.load_from(self.path)

    def save(self, path: str = None):
        self.save_to(path or self._path)

    def save_to(
        self,
        filename_or_buffer: Union[str, BinaryIO] = None,
        compressed=False,
        little_endian=True,
    ) -> Optional[bytes]:
        payload = super().save_to(compressed=compressed, little_endian=little_endian)
        buffer = BytesIO()
        buffer.write(struct.pack("<ii", self._level_dat_version, len(payload)))
        buffer.write(payload)
        if filename_or_buffer is None:
            return buffer.getvalue()
        elif isinstance(filename_or_buffer, str):
            with open(filename_or_buffer, "wb") as f:
                f.write(buffer.getvalue())
        else:
            filename_or_buffer.write(buffer.getvalue())


class LevelDBFormat(WorldFormatWrapper[VersionNumberTuple]):
    """
    This FormatWrapper class exists to interface with the Bedrock world format.
    """

    # The leveldb database. Access it through the public property `level_db`
    _db: Optional[LevelDB]
    # A class to manage dimension data. This is private
    _dimension_manager: Optional[LevelDBDimensionManager]

<<<<<<< HEAD
    _root_tag: Optional[BedrockLevelDAT]
=======
    _root_tag: BedrockLevelDAT
>>>>>>> e27769dd

    def __init__(self, path: str):
        """
        Construct a new instance of :class:`LevelDBFormat`.

        This should not be used directly. You should instead use :func:`amulet.load_format`.

        :param path: The file path to the serialised data.
        """
        super().__init__(path)
        self._platform = "bedrock"
        self._root_tag = None
        self._db = None
        self._dimension_manager = None
        with contextlib.suppress(FileNotFoundError):
            # if creating a world this will error so we should skip it
            # TODO: perhaps this should be loaded in a public load_metadata method
            self._load_metadata()

    def _load_metadata(self):
        """Load the level.dat file and check the image file"""
        if os.path.isfile(os.path.join(self.path, "world_icon.jpeg")):
            self._world_image_path = os.path.join(self.path, "world_icon.jpeg")
        else:
            self._world_image_path = self._missing_world_icon
        self._root_tag = BedrockLevelDAT(os.path.join(self.path, "level.dat"))

    @staticmethod
    def is_valid(path: str):
        return check_all_exist(path, "db", "level.dat", "levelname.txt")

    @property
    def valid_formats(self) -> Dict[PlatformType, Tuple[bool, bool]]:
        return {"bedrock": (True, True)}

    @property
    def version(self) -> VersionNumberTuple:
        if self._version is None:
            self._version = self._get_version()
        return self._version

    def _get_version(self) -> VersionNumberTuple:
        """
        The version the world was last opened in.

        This should be greater than or equal to the chunk versions found within

        For this format wrapper it returns a tuple of 3/4 ints (the game version number)
        """
        try:
            return tuple([t.value for t in self.root_tag["lastOpenedWithVersion"]])
        except Exception:
            return 1, 2, 0

    @property
    def root_tag(self) -> BedrockLevelDAT:
        """The level.dat data for the level."""
        if self._root_tag is None:
            raise Exception("Could not load the level.dat file.")
        return self._root_tag

    @root_tag.setter
    def root_tag(self, root_tag: Union[nbt.NBTFile, nbt.TAG_Compound, BedrockLevelDAT]):
        if self._root_tag is None:
            raise Exception("Could not load the level.dat file.")
        if isinstance(root_tag, nbt.TAG_Compound):
            self._root_tag.value = root_tag
        elif isinstance(root_tag, nbt.NBTFile):
            self._root_tag.name = root_tag.name
            self._root_tag.value = root_tag.value
        else:
            raise ValueError(
                "root_tag must be a TAG_Compound, NBTFile or BedrockLevelDAT"
            )

    @property
    def level_name(self):
        return str(self.root_tag.get("LevelName", ""))

    @level_name.setter
    def level_name(self, value: str):
        self.root_tag["LevelName"] = nbt.TAG_String(value)

    @property
    def last_played(self) -> int:
        return int(self.root_tag.get("LastPlayed", 0))

    @property
    def game_version_string(self) -> str:
        try:
            return f'Bedrock {".".join(str(v.value) for v in self.root_tag["lastOpenedWithVersion"].value)}'
        except Exception:
            return f"Bedrock Unknown Version"

    @property
    def dimensions(self) -> List["Dimension"]:
        self._verify_has_lock()
        return self._dimension_manager.dimensions

    # def register_dimension(
    #     self, dimension_internal: int, dimension_name: Optional["Dimension"] = None
    # ):
    #     """
    #     Register a new dimension.
    #
    #     :param dimension_internal: The internal integer representation of the dimension.
    #     :param dimension_name: The name of the dimension shown to the user.
    #     :return:
    #     """
    #     self._dimension_manager.register_dimension(dimension_internal, dimension_name)

    @property
    def level_db(self) -> LevelDB:
        """The raw leveldb database."""
        if self._db is None:
            raise Exception(
                "The world is not open. The leveldb database cannot be accessed."
            )
        return self._db

    @property
    def _level_manager(self) -> LevelDBDimensionManager:
        warnings.warn(
            "_level_manager attribute is depreciated. If you want to access the raw leveldb database it can be accessed through the level_db property."
        )
        return self._dimension_manager

    def _get_interface(
        self, raw_chunk_data: Optional[Any] = None
    ) -> BaseLevelDBInterface:
        return get_interface(self._get_interface_key(raw_chunk_data))

    def _get_interface_key(self, raw_chunk_data: Optional[ChunkData] = None) -> int:
        if raw_chunk_data:
            if b"," in raw_chunk_data:
                chunk_version = raw_chunk_data[b","][0]
            else:
                chunk_version = raw_chunk_data.get(b"v", b"\x00")[0]
        else:
            chunk_version = game_to_chunk_version(
                self.max_world_version[1],
                self.root_tag.get("experiments", {})
                .get("caves_and_cliffs", nbt.TAG_Byte())
                .value,
            )
        return chunk_version

    def _decode(
        self,
        interface: BaseLevelDBInterface,
        dimension: Dimension,
        cx: int,
        cz: int,
        raw_chunk_data: Any,
    ) -> Tuple[Chunk, AnyNDArray]:
        bounds = self.bounds(dimension).bounds
        return interface.decode(cx, cz, raw_chunk_data, (bounds[0][1], bounds[1][1]))

    def _encode(
        self,
        interface: BaseLevelDBInterface,
        chunk: Chunk,
        dimension: Dimension,
        chunk_palette: AnyNDArray,
    ) -> Any:
        bounds = self.bounds(dimension).bounds
        return interface.encode(
            chunk,
            chunk_palette,
            self.max_world_version,
            (bounds[0][1], bounds[1][1]),
        )

    def _reload_world(self):
        try:
            self.close()
        except:
            pass
        try:
            self._db = LevelDB(os.path.join(self.path, "db"))
            self._dimension_manager = LevelDBDimensionManager(self)
            self._is_open = True
            self._has_lock = True
            experiments = self.root_tag.get("experiments", {})
            if (
                experiments.get("caves_and_cliffs", nbt.TAG_Byte()).value
                or experiments.get("caves_and_cliffs_internal", nbt.TAG_Byte()).value
                or self.version >= (1, 18)
            ):
                self._bounds[OVERWORLD] = SelectionGroup(
                    SelectionBox(
                        (-30_000_000, -64, -30_000_000), (30_000_000, 320, 30_000_000)
                    )
                )
            else:
                self._bounds[OVERWORLD] = SelectionGroup(
                    SelectionBox(
                        (-30_000_000, 0, -30_000_000), (30_000_000, 256, 30_000_000)
                    )
                )
            self._bounds[THE_NETHER] = SelectionGroup(
                SelectionBox(
                    (-30_000_000, 0, -30_000_000), (30_000_000, 128, 30_000_000)
                )
            )
            self._bounds[THE_END] = SelectionGroup(
                SelectionBox(
                    (-30_000_000, 0, -30_000_000), (30_000_000, 256, 30_000_000)
                )
            )
        except OSError as e:
            self._is_open = self._has_lock = False
            raise LevelDBException(
                "It looks like this world is from the marketplace.\nThese worlds are encrypted and cannot be edited."
            ) from e
        except LevelDBException as e:
            msg = str(e)
            self._is_open = self._has_lock = False
            # I don't know if there is a better way of handling this.
            if msg.startswith("IO error:") and msg.endswith(": Permission denied"):
                traceback.print_exc()
                raise LevelDBException(
                    f"Failed to load the database. The world may be open somewhere else.\n{msg}"
                ) from e
            else:
                raise e

    def _open(self):
        """Open the database for reading and writing"""
        self._reload_world()

    def _create(
        self,
        overwrite: bool,
        bounds: Union[
            SelectionGroup, Dict[Dimension, Optional[SelectionGroup]], None
        ] = None,
        **kwargs,
    ):
        if os.path.isdir(self.path):
            if overwrite:
                shutil.rmtree(self.path)
            else:
                raise ObjectWriteError(
                    f"A world already exists at the path {self.path}"
                )

        version = self.translation_manager.get_version(
            self.platform, self.version
        ).version_number
        self._version = version + (0,) * (5 - len(version))

        self.root_tag = root = nbt.TAG_Compound()
        root["StorageVersion"] = nbt.TAG_Int(8)
        root["lastOpenedWithVersion"] = nbt.TAG_List(
            [nbt.TAG_Int(i) for i in self._version]
        )
        root["Generator"] = nbt.TAG_Int(1)
        root["LastPlayed"] = nbt.TAG_Long(int(time.time()))
        root["LevelName"] = nbt.TAG_String("World Created By Amulet")

        os.makedirs(self.path, exist_ok=True)
        self.root_tag.save()

        db = LevelDB(os.path.join(self.path, "db"), True)
        db.close()

        self._reload_world()

    @property
    def has_lock(self) -> bool:
        if self._has_lock:
            return True  # TODO: implement a check to ensure access to the database
        return False

    def _save(self):
        os.makedirs(self.path, exist_ok=True)
        self.root_tag.save()
        with open(os.path.join(self.path, "levelname.txt"), "w") as f:
            f.write(self.level_name)

    def _close(self):
        self._db.close()
        self._db = None
        self._dimension_manager = None
        self._actor_counter = None

    def unload(self):
        pass

    def all_chunk_coords(self, dimension: "Dimension") -> Iterable[ChunkCoordinates]:
        self._verify_has_lock()
        yield from self._dimension_manager.all_chunk_coords(dimension)

    def has_chunk(self, cx: int, cz: int, dimension: Dimension) -> bool:
        return self._dimension_manager.has_chunk(cx, cz, dimension)

    def _delete_chunk(self, cx: int, cz: int, dimension: "Dimension"):
        self._dimension_manager.delete_chunk(cx, cz, dimension)

    def _put_raw_chunk_data(
        self, cx: int, cz: int, data: ChunkData, dimension: "Dimension"
    ):
        return self._dimension_manager.put_chunk_data(cx, cz, data, dimension)

    def _get_raw_chunk_data(
        self, cx: int, cz: int, dimension: "Dimension"
    ) -> ChunkData:
        """
        Return the raw data as loaded from disk.

        :param cx: The x coordinate of the chunk.
        :param cz: The z coordinate of the chunk.
        :param dimension: The dimension to load the data from.
        :return: The raw chunk data.
        """
        return self._dimension_manager.get_chunk_data(cx, cz, dimension)

    def all_player_ids(self) -> Iterable[str]:
        """
        Returns a generator of all player ids that are present in the level
        """
        yield from (
            pid[7:].decode("utf-8")
            for pid, _ in self._db.iterate(b"player_", b"player_\xFF")
        )
        if self.has_player(LOCAL_PLAYER):
            yield LOCAL_PLAYER

    def has_player(self, player_id: str) -> bool:
        if player_id != LOCAL_PLAYER:
            player_id = f"player_{player_id}"
        return player_id.encode("utf-8") in self._db

    def _load_player(self, player_id: str) -> Player:
        """
        Gets the :class:`Player` object that belongs to the specified player id

        If no parameter is supplied, the data of the local player will be returned

        :param player_id: The desired player id
        :return: A Player instance
        """
        player_nbt = self._get_raw_player_data(player_id)
        dimension = player_nbt["DimensionId"]
        if isinstance(dimension, nbt.TAG_Int) and 0 <= dimension <= 2:
            dimension_str = {
                0: OVERWORLD,
                1: THE_NETHER,
                2: THE_END,
            }[dimension.value]
        else:
            dimension_str = OVERWORLD

        # get the players position
        pos_data = player_nbt.get("Pos")
        if (
            isinstance(pos_data, nbt.TAG_List)
            and len(pos_data) == 3
            and pos_data.list_data_type == nbt.TAG_Float.tag_id
        ):
            position = tuple(map(float, pos_data))
            position = tuple(
                p if -100_000_000 <= p <= 100_000_000 else 0.0 for p in position
            )
        else:
            position = (0.0, 0.0, 0.0)

        # get the players rotation
        rot_data = player_nbt.get("Rotation")
        if (
            isinstance(rot_data, nbt.TAG_List)
            and len(rot_data) == 2
            and rot_data.list_data_type == nbt.TAG_Float.tag_id
        ):
            rotation = tuple(map(float, rot_data))
            rotation = tuple(
                p if -100_000_000 <= p <= 100_000_000 else 0.0 for p in rotation
            )
        else:
            rotation = (0.0, 0.0)

        return Player(
            player_id,
            dimension_str,
            position,
            rotation,
        )

    def _get_raw_player_data(self, player_id: str) -> nbt.NBTFile:
        if player_id == LOCAL_PLAYER:
            key = player_id.encode("utf-8")
        else:
            key = f"player_{player_id}".encode("utf-8")
        try:
            data = self._db.get(key)
        except KeyError:
            raise PlayerDoesNotExist(f"Player {player_id} doesn't exist")
        return nbt.load(data, compressed=False, little_endian=True)<|MERGE_RESOLUTION|>--- conflicted
+++ resolved
@@ -107,11 +107,7 @@
     # A class to manage dimension data. This is private
     _dimension_manager: Optional[LevelDBDimensionManager]
 
-<<<<<<< HEAD
     _root_tag: Optional[BedrockLevelDAT]
-=======
-    _root_tag: BedrockLevelDAT
->>>>>>> e27769dd
 
     def __init__(self, path: str):
         """
