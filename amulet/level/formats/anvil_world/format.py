--- conflicted
+++ resolved
@@ -50,13 +50,8 @@
     This FormatWrapper class exists to interface with the Java world format.
     """
 
-<<<<<<< HEAD
-    _platform: PlatformType
-    _version: VersionNumberInt
     _root_tag: Optional[nbt.NBTFile]
 
-=======
->>>>>>> e27769dd
     def __init__(self, path: str):
         """
         Construct a new instance of :class:`AnvilFormat`.
