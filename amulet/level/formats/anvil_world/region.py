--- conflicted
+++ resolved
@@ -35,19 +35,19 @@
         raise ValueError("coordinates must be in region space")
 
 
-def _compress(data: nbt.NBTFile) -> bytes:
+def _compress(data: NamedTag) -> bytes:
     """Convert an NBTFile into a compressed bytes object"""
     data = data.save_to(compressed=False)
     return b"\x02" + zlib.compress(data)
 
 
-def _decompress(data: bytes) -> nbt.NBTFile:
+def _decompress(data: bytes) -> NamedTag:
     """Convert a bytes object into an NBTFile"""
     compress_type, data = data[0], data[1:]
     if compress_type == world_utils.VERSION_GZIP:
-        return nbt.load(gzip.decompress(data), compressed=False)
+        return load_nbt(gzip.decompress(data), compressed=False)
     elif compress_type == world_utils.VERSION_DEFLATE:
-        return nbt.load(zlib.decompress(data), compressed=False)
+        return load_nbt(zlib.decompress(data), compressed=False)
     raise ChunkLoadError(f"Invalid compression type {compress_type}")
 
 
@@ -199,7 +199,7 @@
             self._sector_manager = None
             self._chunk_locations.clear()
 
-    def get_data(self, cx: int, cz: int) -> nbt.NBTFile:
+    def get_data(self, cx: int, cz: int) -> NamedTag:
         _validate_region_coords(cx, cz)
         self._load()
         sector = self._chunk_locations.get((cx, cz))
@@ -286,7 +286,7 @@
                 handler.seek(SectorSize, os.SEEK_CUR)
                 handler.write(struct.pack(">I", int(time.time())))
 
-    def write_data(self, cx: int, cz: int, data: nbt.NBTFile):
+    def write_data(self, cx: int, cz: int, data: NamedTag):
         """Write the data to the region file."""
         bytes_data = _compress(data)
         self._write_data(cx, cz, bytes_data)
@@ -348,8 +348,7 @@
             return _decompress(data)
         return self.get_data(cx, cz)
 
-<<<<<<< HEAD
-    def put_chunk_data(self, cx: int, cz: int, data: nbt.NBTFile):
+    def put_chunk_data(self, cx: int, cz: int, data: NamedTag):
         """
         Put data to be added to the region file. `save` will push the changes to disk.
         Coords are in region space.
@@ -357,12 +356,6 @@
         _validate_region_coords(cx, cz)
         with self._lock:
             self._buffer[(cx, cz)] = _compress(data)
-=======
-    def put_chunk_data(self, cx: int, cz: int, data: NamedTag):
-        """compress the data and put it in the class database"""
-        bytes_data = self._compress(data)
-        self._committed_chunks[(cx, cz)] = (int(time.time()), bytes_data)
->>>>>>> 0757ba5e
 
     def delete_chunk_data(self, cx: int, cz: int):
         """
@@ -373,7 +366,6 @@
         with self._lock:
             self._buffer[(cx, cz)] = None
 
-<<<<<<< HEAD
     def save(self):
         """Write the buffered data to the file and clear the buffer."""
         with self._lock:
@@ -382,20 +374,4 @@
             self._buffer.clear()
 
 
-AnvilRegion = BufferedAnvilRegionInterface
-=======
-    @staticmethod
-    def _compress(data: NamedTag) -> bytes:
-        """Convert an NamedTag into a compressed bytes object"""
-        data = data.save_to(compressed=False)
-        return b"\x02" + zlib.compress(data)
-
-    @staticmethod
-    def _decompress(compress_type: int, data: bytes) -> NamedTag:
-        """Convert a bytes object into an NamedTag"""
-        if compress_type == world_utils.VERSION_GZIP:
-            return load_nbt(gzip.decompress(data), compressed=False)
-        elif compress_type == world_utils.VERSION_DEFLATE:
-            return load_nbt(zlib.decompress(data), compressed=False)
-        raise ChunkLoadError(f"Invalid compression type {compress_type}")
->>>>>>> 0757ba5e
+AnvilRegion = BufferedAnvilRegionInterface