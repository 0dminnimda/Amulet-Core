--- conflicted
+++ resolved
@@ -64,13 +64,7 @@
             version = max_world_version[1]
         return translators.loader.get(key), version
 
-<<<<<<< HEAD
-    def decode(
-        self, cx: int, cz: int, data: nbt.NBTFile
-    ) -> Tuple[Chunk, numpy.ndarray]:
-=======
     def decode(self, cx: int, cz: int, data: amulet_nbt.NBTFile) -> Tuple[Chunk, numpy.ndarray]:
->>>>>>> b47e31bb
         """
         Create an amulet.api.chunk.Chunk object from raw data given by the format.
         :param cx: chunk x coordinate
@@ -293,13 +287,9 @@
                 data["Level"]["TileTicks"] = ticks
 
         if self.features["liquid_ticks"] == "list":
-<<<<<<< HEAD
-            data["Level"]["LiquidTicks"] = misc.get("liquid_ticks", nbt.TAG_List())
-=======
             data["Level"]["LiquidTicks"] = misc.get(
                 "liquid_ticks", amulet_nbt.TAG_List()
             )
->>>>>>> b47e31bb
 
         if self.features["liquids_to_be_ticked"] == "16list|list":
             data["Level"]["LiquidsToBeTicked"] = misc.get(
