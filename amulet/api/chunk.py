from __future__ import annotations

import copy
from os.path import join
import pickle
from typing import Tuple, Union, Iterable, List

import numpy

from .chunk_data import Biomes, Blocks, Status, BlockEntityList, EntityList
from amulet.api.entity import Entity
from amulet.api.block_entity import BlockEntity

PointCoordinates = Tuple[int, int, int]
SliceCoordinates = Tuple[slice, slice, slice]


class Chunk:
    """
    Class to represent a chunk that exists in an Minecraft world
    """

    def __init__(self, cx: int, cz: int):
        self.cx, self.cz = cx, cz
        self._changed = False
        self._marked_for_deletion = False

        self._blocks = None
        self._biomes = Biomes(self, numpy.zeros((16, 16), dtype=numpy.uint32))
        self._entities = EntityList(self)
        self._block_entities = BlockEntityList(self)
        self._status = Status(self)
        self.misc = {}  # all entries that are not important enough to get an attribute
<<<<<<< HEAD
        self.extra = (
            {}
        )  # temp store for Java NBTFile. Remove this when unpacked to misc
=======
>>>>>>> b47e31bb

    def __repr__(self):
        return f"Chunk({self.cx}, {self.cz}, {repr(self._blocks)}, {repr(self._entities)}, {repr(self._block_entities)})"

    def __getitem__(self, item):
        if (
            not isinstance(item, tuple)
            or len(item) != 3
            or not (
                isinstance(item[0], int)
                and isinstance(item[1], int)
                and isinstance(item[2], int)
                or (
                    isinstance(item[0], slice)
                    and isinstance(item[1], slice)
                    and isinstance(item[2], slice)
                )
            )
        ):
            raise Exception(f"The item {item} for Selection object does not make sense")

        return SubChunk(item, self)

    @property
    def changed(self) -> bool:
        """
        :return: ``True`` if the chunk has been changed, ``False`` otherwise
        """
        return self._changed

    @changed.setter
    def changed(self, value: bool):
        self._changed = value

    @property
    def marked_for_deletion(self) -> bool:
        """
        :return: ``True`` if the chunk has been marked for deletion, ``False`` otherwise
        """
        return self._marked_for_deletion

    @property
    def blocks(self) -> Blocks:
        if self._blocks is None:
            self._blocks = Blocks(self)
        return self._blocks

    @blocks.setter
    def blocks(self, value: numpy.ndarray):
        if not numpy.array_equal(self._blocks, value):
            assert value.shape == (
                16,
                256,
                16,
            ), "Shape of the Block array must be (16, 256, 16)"
            assert numpy.issubdtype(
                value.dtype, numpy.integer
            ), "dtype must be an unsigned integer"
            self.changed = True
            self._blocks = Blocks(self, value)

    @property
    def biomes(self) -> Biomes:
        return self._biomes

    @biomes.setter
    def biomes(self, value: numpy.ndarray):
        if not numpy.array_equal(self._biomes, value):
            assert value.size in [
                0,
                256,
                1024,
            ], "Size of the Biome array must be 256 or 1024"
            numpy.issubdtype(
                value.dtype, numpy.integer
            ), "dtype must be an unsigned integer"
            self.changed = True
            self._biomes = Biomes(self, value)

    @property
    def entities(self) -> EntityList[Entity]:
        """
        Property that returns the chunk's entity list. Setting this property replaces the chunk's entity list

        :param value: The new entity list
        :type value: list
        :return: A list of all the entities contained in the chunk
        """
        return self._entities

    @entities.setter
    def entities(self, value: Iterable[Entity]):
        if self._entities != value:
            self.changed = True
            self._entities = EntityList(self, value)

    @property
    def block_entities(self) -> List[BlockEntity]:
        """
        Property that returns the chunk's block entity list. Setting this property replaces the chunk's block entity list

        :param value: The new block entity list
        :type value: list
        :return: A list of all the block entities contained in the chunk
        """
        return self._block_entities

    @block_entities.setter
    def block_entities(self, value: Iterable[BlockEntity]):
        if self._block_entities != value:
            self.changed = True
            self._block_entities = BlockEntityList(self, value)

    @property
    def status(self) -> Status:
        return self._status

    @status.setter
    def status(self, value: Union[float, int, str]):
        self._status.set_value(value)

    def serialize_chunk(self, change_path) -> str:
        """
        Serialized the chunk to a file on the disk in the supplied directory path. The filename follows the convention: ``<cx>.<cz>.chunk``

        :param change_path: The directory path to save the chunk at
        :return: The full path to the serialized chunk file
        """
        save_path = join(change_path, f"{self.cx}.{self.cz}.chunk")

        fp = open(save_path, "wb")
        pickle.dump(self, fp)
        fp.close()

        return save_path

    @classmethod
    def unserialize_chunk(cls, change_path) -> Chunk:
        """
        Unserializes chunk from the given file path.

        :param change_path: The file to unserialize
        :return: The recreated :class:`api.chunk.Chunk` object
        """
        fp = open(change_path, "rb")
        chunk = pickle.load(fp)
        fp.close()

        return chunk

    def delete(self):
        """
        Marks the given chunk for deletion
        """
        self._marked_for_deletion = True
        self.changed = True


class SubChunk:
    """
    Class to represent a sub-selection of a chunk
    """

    def __init__(
        self,
        sub_selection_slice: Union[PointCoordinates, SliceCoordinates],
        parent: Chunk,
    ):
        self._sub_selection_slice = sub_selection_slice
        self._parent = parent

    @property
    def parent_coordinates(self) -> Tuple[int, int]:
        """
        :return: The chunk x and z coordinates for the parent chunk
        """
        return self._parent.cx, self._parent.cz

    @property
    def blocks(self) -> numpy.ndarray:
        """
        :param value: A new numpy array of blocks for the sub-selection
        :type value: numpy.ndarray
        :return: A 3d array of blocks in the sub-selection
        """
        return self._parent.blocks[self._sub_selection_slice]

    @blocks.setter
    def blocks(self, value):
        temp_blocks = self._parent.blocks.copy()
        temp_blocks[self._sub_selection_slice] = value
        self._parent.blocks = temp_blocks<|MERGE_RESOLUTION|>--- conflicted
+++ resolved
@@ -31,12 +31,6 @@
         self._block_entities = BlockEntityList(self)
         self._status = Status(self)
         self.misc = {}  # all entries that are not important enough to get an attribute
-<<<<<<< HEAD
-        self.extra = (
-            {}
-        )  # temp store for Java NBTFile. Remove this when unpacked to misc
-=======
->>>>>>> b47e31bb
 
     def __repr__(self):
         return f"Chunk({self.cx}, {self.cz}, {repr(self._blocks)}, {repr(self._entities)}, {repr(self._block_entities)})"
