from __future__ import annotations

from abc import ABC, abstractmethod
from typing import (
    Tuple,
    Any,
    Generator,
    Dict,
    List,
    Optional,
    TYPE_CHECKING,
    Iterable,
    Callable,
    Type,
    Union,
    TypeVar,
    Generic,
)
import copy
import numpy
import os
import warnings
import logging

import PyMCTranslate

from amulet.api import level as api_level, wrapper as api_wrapper
from amulet.api.chunk import Chunk
from amulet.api.registry import BlockManager
from amulet.api.errors import (
    ChunkLoadError,
    ChunkDoesNotExist,
    ObjectReadError,
    ObjectReadWriteError,
    PlayerDoesNotExist,
    PlayerLoadError,
    EntryLoadError,
    EntryDoesNotExist,
    DimensionDoesNotExist,
)
from amulet.api.data_types import (
    AnyNDArray,
    VersionNumberAny,
    ChunkCoordinates,
    Dimension,
    PlatformType,
)
from amulet.api.selection import SelectionGroup, SelectionBox
from amulet.api.player import Player

if TYPE_CHECKING:
    from amulet.api.wrapper.chunk.translator import Translator

<<<<<<< HEAD
log = logging.getLogger(__name__)


DefaultPlatform = "Unknown Platform"
DefaultVersion = (0, 0, 0)

=======
>>>>>>> 30de1ece
DefaultSelection = SelectionGroup(
    SelectionBox((-30_000_000, 0, -30_000_000), (30_000_000, 256, 30_000_000))
)

VersionNumberT = TypeVar("VersionNumberT", int, Tuple[int, ...])


class FormatWrapper(Generic[VersionNumberT], ABC):
    """
    The FormatWrapper class is a class that sits between the serialised world or structure data and the program using amulet-core.

    It is used to access data from the serialised source in the universal format and write them back again.
    """

    _platform: Optional[PlatformType]
    _version: Optional[VersionNumberT]

    def __init__(self, path: str):
        """
        Construct a new instance of :class:`FormatWrapper`.

        This should not be used directly. You should instead use :func:`amulet.load_format`.

        :param path: The file path to the serialised data.
        """
        self._path = path
        self._is_open = False
        self._has_lock = False
        self._translation_manager = None
        self._platform = None
        self._version = None
        self._bounds: Dict[Dimension, SelectionGroup] = {}
        self._changed: bool = False

    @property
    def sub_chunk_size(self) -> int:
        """
        The dimensions of a sub-chunk.
        """
        return 16

    @property
    def path(self) -> str:
        """The path to the data on disk."""
        return self._path

    @property
    @abstractmethod
    def level_name(self) -> str:
        """The name of the level."""
        raise NotImplementedError

    @property
    def translation_manager(self) -> PyMCTranslate.TranslationManager:
        """The translation manager attached to the world."""
        if self._translation_manager is None:
            self._translation_manager = PyMCTranslate.new_translation_manager()
        return self._translation_manager

    @translation_manager.setter
    def translation_manager(self, value: PyMCTranslate.TranslationManager):
        # TODO: this should not be settable.
        self._translation_manager = value

    @property
    def exists(self) -> bool:
        """Does some data exist at the specified path."""
        return os.path.exists(self.path)

    @staticmethod
    @abstractmethod
    def is_valid(path: str) -> bool:
        """
        Returns whether this format wrapper is able to load the given data.

        :param path: The path of the data to load.
        :return: True if the world can be loaded by this format wrapper, False otherwise.
        """
        raise NotImplementedError

    @property
    @abstractmethod
    def valid_formats(self) -> Dict[PlatformType, Tuple[bool, bool]]:
        """
        The valid platform and version combinations that this object can accept.

        This is used when setting the platform and version in the create_and_open method
        to verify that the platform and version are valid.

        :return: A dictionary mapping the platform to a tuple of two booleans to determine if numerical and blockstate are valid respectively.
        """
        raise NotImplementedError

    @property
    def platform(self) -> PlatformType:
        """Platform string the data is stored in (eg "bedrock" / "java" / ...)"""
        if self._platform is None:
            raise Exception(
                "Cannot access the game platform until the level has been loaded."
            )
        return self._platform

    @property
    def version(self) -> VersionNumberT:
        """The version number for the given platform the data is stored in eg (1, 16, 2)"""
        if self._version is None:
            raise Exception(
                "Cannot access the game version until the level has been loaded."
            )
        return self._version

    @property
    def max_world_version(self) -> Tuple[PlatformType, VersionNumberT]:
        """
        The version the world was last opened in.

        This should be greater than or equal to the chunk versions found within.
        """
        return self.platform, self.version

    @property
    def changed(self) -> bool:
        """Has any data been pushed to the format wrapper that has not been saved to disk."""
        return self._changed

    @property
    @abstractmethod
    def dimensions(self) -> List[Dimension]:
        """A list of all the dimensions contained in the world."""
        raise NotImplementedError

    @property
    @abstractmethod
    def can_add_dimension(self) -> bool:
        """
        Can external code register a new dimension.

        If False :meth:`register_dimension` will have no effect.
        """
        raise NotImplementedError

    @abstractmethod
    def register_dimension(self, dimension_identifier: Any):
        """
        Register a new dimension.

        :param dimension_identifier: The identifier for the dimension.
        """
        raise NotImplementedError

    @property
    def requires_selection(self) -> bool:
        """Does this object require that a selection be defined when creating it from scratch?"""
        return False

    @property
    def multi_selection(self) -> bool:
        """
        Does this object support having multiple selection boxes.

        If False it will be given exactly 1 selection.

        If True can be given 0 or more.
        """
        return False

    @property
    def selection(self) -> SelectionGroup:
        """The area that all chunk data must fit within."""
        warnings.warn(
            "FormatWrapper.selection is depreciated and will be removed in the future. Please use FormatWrapper.bounds(dimension) instead",
            DeprecationWarning,
        )
        return self.bounds(self.dimensions[0])

    def bounds(self, dimension: Dimension) -> SelectionGroup:
        if dimension not in self._bounds:
            if dimension in self.dimensions:
                raise Exception(
                    f'The dimension exists but there is not selection registered for it. Please report this to a developer "{dimension}" {self}'
                )
            else:
                raise DimensionDoesNotExist
        return self._bounds[dimension]

    @abstractmethod
    def _get_interface(
        self, raw_chunk_data: Optional[Any] = None
    ) -> api_wrapper.Interface:
        raise NotImplementedError

    def _get_interface_and_translator(
        self, raw_chunk_data=None
    ) -> Tuple[api_wrapper.Interface, "Translator", VersionNumberAny]:
        interface = self._get_interface(raw_chunk_data)
        translator, version_identifier = interface.get_translator(
            self.max_world_version, raw_chunk_data
        )
        return interface, translator, version_identifier

    def create_and_open(
        self,
        platform: PlatformType,
        version: VersionNumberAny,
        bounds: Union[
            SelectionGroup, Dict[Dimension, Optional[SelectionGroup]], None
        ] = None,
        overwrite: bool = False,
        **kwargs,
    ):
        """
        Remove the data at the path and set up a new database.

        You might want to call :attr:`exists` to check if something exists at the path
        and warn the user they are going to overwrite existing data before calling this method.

        :param platform: The platform the data should use.
        :param version: The version the data should use.
        :param bounds: The bounds for each dimension. If one :class:`SelectionGroup` is given it will be applied to all dimensions.
        :param overwrite: Should an existing database be overwritten. If this is False and one exists and error will be thrown.
        :param kwargs: Extra arguments as each implementation requires.
        :return:
        """
        if self.is_open:
            raise ObjectReadError(f"Cannot open {self} because it was already opened.")

        if (
            platform not in self.valid_formats or len(self.valid_formats[platform]) < 2
        ):  # check that the platform and version are valid
            raise ObjectReadError(
                f"{platform} is not a valid platform for this wrapper."
            )
        translator_version = self.translation_manager.get_version(platform, version)
        if translator_version.has_abstract_format:  # numerical
            if not self.valid_formats[platform][0]:
                raise ObjectReadError(
                    f"The version given ({version}) is from the numerical format but this wrapper does not support the numerical format."
                )
        else:
            if not self.valid_formats[platform][1]:
                raise ObjectReadError(
                    f"The version given ({version}) is from the blockstate format but this wrapper does not support the blockstate format."
                )

        self._platform = translator_version.platform
        self._version = translator_version.version_number
        self._create(overwrite, bounds, **kwargs)

    def _clean_selection(self, selection: SelectionGroup) -> SelectionGroup:
        if self.multi_selection:
            return selection
        else:
            if selection:
                return SelectionGroup(
                    sorted(
                        selection.selection_boxes,
                        reverse=True,
                        key=lambda b: b.volume,
                    )[0]
                )
            else:
                raise ObjectReadError(
                    "A single selection was required but none were given."
                )

    @abstractmethod
    def _create(
        self,
        overwrite: bool,
        bounds: Union[
            SelectionGroup, Dict[Dimension, Optional[SelectionGroup]], None
        ] = None,
        **kwargs,
    ):
        """Set up the database from scratch."""
        raise NotImplementedError

    def open(self):
        """Open the database for reading and writing."""
        if self.is_open:
            raise ObjectReadError(f"Cannot open {self} because it was already opened.")
        self._open()

    @abstractmethod
    def _open(self):
        raise NotImplementedError

    @property
    def is_open(self) -> bool:
        """Has the object been opened."""
        return self._is_open

    @property
    def has_lock(self) -> bool:
        """Verify that the world database can be read and written"""
        return self._has_lock

    def _verify_has_lock(self):
        """
        Ensure that the FormatWrapper is open and has a lock on the object.

        :raises:
            ObjectReadWriteError: if the FormatWrapper does not have a lock on the object.
        """
        if not self.is_open:
            raise ObjectReadWriteError(
                f"The object {self} was never opened. Call .open or .create_and_open to open it before accessing data."
            )
        elif not self.has_lock:
            raise ObjectReadWriteError(
                f"The lock on the object {self} has been lost. It was probably opened somewhere else."
            )

    @staticmethod
    def pre_save_operation(level: api_level.BaseLevel) -> Generator[float, None, bool]:
        """
        Logic to run before saving. Eg recalculating height maps or lighting.

        Must be a generator that yields a number and returns a bool.

        The yielded number is the progress from 0 to 1.

        The returned bool is if changes have been made.

        :param level: The level to apply modifications to.
        :return: Have any modifications been made.
        """
        yield 1
        return False

    def save(self):
        """Save the data back to the level."""
        self._verify_has_lock()
        self._save()
        self._changed = False

    @abstractmethod
    def _save(self):
        raise NotImplementedError

    def close(self):
        """Close the level."""
        if self.is_open:
            self._is_open = False
            self._has_lock = False
            self._close()

    @abstractmethod
    def _close(self):
        raise NotImplementedError

    @abstractmethod
    def unload(self):
        """Unload data stored in the FormatWrapper class"""
        raise NotImplementedError

    @abstractmethod
    def all_chunk_coords(self, dimension: Dimension) -> Iterable[ChunkCoordinates]:
        """A generator of all chunk coords in the given dimension."""
        raise NotImplementedError

    @abstractmethod
    def has_chunk(self, cx: int, cz: int, dimension: Dimension) -> bool:
        """
        Does the chunk exist in the world database?

        :param cx: The x coordinate of the chunk.
        :param cz: The z coordinate of the chunk.
        :param dimension: The dimension to load the chunk from.
        :return: True if the chunk exists. Calling load_chunk on this chunk may still throw ChunkLoadError
        """
        raise NotImplementedError

    def _safe_load(
        self,
        meth: Callable,
        args: Tuple[Any, ...],
        msg: str,
        load_error: Type[EntryLoadError],
        does_not_exist_error: Type[EntryDoesNotExist],
    ):
        try:
            self._verify_has_lock()
        except ObjectReadWriteError as e:
            raise does_not_exist_error(e)
        try:
            return meth(*args)
        except does_not_exist_error as e:
            raise e
        except Exception as e:
            log.error(msg.format(*args), exc_info=True)
            raise load_error(e) from e

    def load_chunk(self, cx: int, cz: int, dimension: Dimension) -> Chunk:
        """
        Loads and creates a universal :class:`~amulet.api.chunk.Chunk` object from chunk coordinates.

        :param cx: The x coordinate of the chunk.
        :param cz: The z coordinate of the chunk.
        :param dimension: The dimension to load the chunk from.
        :return: The chunk at the given coordinates.
        :raises:
            ChunkDoesNotExist: If the chunk does not exist (was deleted or never created)
            ChunkLoadError: If the chunk was not able to be loaded. Eg. If the chunk is corrupt or some error occurred when loading.
        """
        return self._safe_load(
            self._load_chunk,
            (cx, cz, dimension),
            "Error loading chunk {} {} {}",
            ChunkLoadError,
            ChunkDoesNotExist,
        )

    def _load_chunk(
        self, cx: int, cz: int, dimension: Dimension, recurse: bool = True
    ) -> Chunk:
        """
        Loads and creates a universal :class:`~amulet.api.chunk.Chunk` object from chunk coordinates.

        :param cx: The x coordinate of the chunk.
        :param cz: The z coordinate of the chunk.
        :param dimension: The dimension to load the chunk from.
        :param recurse: bool: look in boundary chunks if required to fully define data
        :return: The chunk at the given coordinates.
        """

        # Gets an interface (the code that actually reads the chunk data)
        raw_chunk_data = self._get_raw_chunk_data(cx, cz, dimension)
        interface, translator, game_version = self._get_interface_and_translator(
            raw_chunk_data
        )

        # decode the raw chunk data into the universal format
        chunk, block_palette = self._decode(
            interface, dimension, cx, cz, raw_chunk_data
        )
        block_palette: AnyNDArray
        chunk = self._unpack(translator, game_version, chunk, block_palette)
        return self._convert_to_load(
            chunk, translator, game_version, dimension, recurse=recurse
        )

    @staticmethod
    def _decode(
        interface: api_wrapper.Interface,
        dimension: Dimension,
        cx: int,
        cz: int,
        raw_chunk_data: Any,
    ) -> Tuple[Chunk, AnyNDArray]:
        return interface.decode(cx, cz, raw_chunk_data)

    def _unpack(
        self,
        translator: "Translator",
        game_version: VersionNumberAny,
        chunk: Chunk,
        block_palette: AnyNDArray,
    ) -> Chunk:
        return translator.unpack(
            game_version, self.translation_manager, chunk, block_palette
        )

    def _convert_to_load(
        self,
        chunk: Chunk,
        translator: "Translator",
        game_version: VersionNumberAny,
        dimension: Dimension,
        recurse: bool = True,
    ) -> Chunk:
        # set up a callback that translator can use to get chunk data
        cx, cz = chunk.cx, chunk.cz
        if recurse:
            chunk_cache: Dict[ChunkCoordinates, Chunk] = {}

            def get_chunk_callback(x: int, z: int) -> Chunk:
                cx_, cz_ = cx + x, cz + z
                if (cx_, cz_) not in chunk_cache:
                    chunk_cache[(cx_, cz_)] = self._load_chunk(
                        cx_, cz_, dimension, recurse=False
                    )
                return chunk_cache[(cx_, cz_)]

        else:
            get_chunk_callback = None

        # translate the data to universal format
        chunk = translator.to_universal(
            game_version, self.translation_manager, chunk, get_chunk_callback, recurse
        )

        chunk.changed = False
        return chunk

    def commit_chunk(self, chunk: Chunk, dimension: Dimension):
        """
        Save a universal format chunk to the FormatWrapper database (not the level database)

        Call save method to write changed chunks back to the level.

        :param chunk: The chunk object to translate and save.
        :param dimension: The dimension to commit the chunk to.
        """
        try:
            self._verify_has_lock()
        except ObjectReadWriteError as e:
            log.error(e)
        try:
            self._commit_chunk(copy.deepcopy(chunk), dimension)
        except Exception:
            log.error(f"Error saving chunk {chunk}", exc_info=True)
        self._changed = True

    def _commit_chunk(self, chunk: Chunk, dimension: Dimension, recurse: bool = True):
        """
        Saves a universal :class:`~amulet.api.chunk.Chunk` object.

        Calls the interface then the translator.

        It then calls _put_chunk_data to store the data returned by the interface
        """
        # get the coordinates for later
        cx, cz = chunk.cx, chunk.cz

        # Gets an interface, translator and most recent chunk version for the game version.
        interface, translator, chunk_version = self._get_interface_and_translator()

        chunk = self._convert_to_save(chunk, chunk_version, translator, recurse)
        chunk, chunk_palette = self._pack(chunk, translator, chunk_version)
        raw_chunk_data = self._encode(interface, chunk, dimension, chunk_palette)

        self._put_raw_chunk_data(cx, cz, raw_chunk_data, dimension)

    def _convert_to_save(
        self,
        chunk: Chunk,
        chunk_version: VersionNumberAny,
        translator: "Translator",
        recurse: bool = True,
    ) -> Chunk:
        """Convert the Chunk in Universal format to a Chunk in the version specific format."""
        # create a new streamlined block block_palette and remap the data
        palette: List[numpy.ndarray] = []
        palette_len = 0
        for cy in chunk.blocks.sub_chunks:
            sub_chunk_palette, sub_chunk = numpy.unique(
                chunk.blocks.get_sub_chunk(cy), return_inverse=True
            )
            chunk.blocks.add_sub_chunk(
                cy, sub_chunk.astype(numpy.uint32).reshape((16, 16, 16)) + palette_len
            )
            palette_len += len(sub_chunk_palette)
            palette.append(sub_chunk_palette)

        if palette:
            chunk_palette, lut = numpy.unique(
                numpy.concatenate(palette), return_inverse=True
            )
            for cy in chunk.blocks.sub_chunks:
                chunk.blocks.add_sub_chunk(
                    cy, lut.astype(numpy.uint32)[chunk.blocks.get_sub_chunk(cy)]
                )
            chunk._block_palette = BlockManager(
                numpy.vectorize(chunk.block_palette.__getitem__)(chunk_palette)
            )
        else:
            chunk._block_palette = BlockManager()

        def get_chunk_callback(_: int, __: int) -> Chunk:
            # conversion from universal should not require any data outside the block
            return chunk

        # translate from universal format to version format
        return translator.from_universal(
            chunk_version, self.translation_manager, chunk, get_chunk_callback, recurse
        )

    def _pack(
        self, chunk: Chunk, translator: "Translator", chunk_version: VersionNumberAny
    ) -> Tuple[Chunk, AnyNDArray]:
        """Pack the chunk data into the format required by the encoder.
        This includes converting the string names to numerical formats for the versions that require it."""
        return translator.pack(chunk_version, self.translation_manager, chunk)

    def _encode(
        self,
        interface: api_wrapper.Interface,
        chunk: Chunk,
        dimension: Dimension,
        chunk_palette: AnyNDArray,
    ) -> Any:
        """Encode the data to the raw format as saved on disk."""
        raise NotImplementedError

    def delete_chunk(self, cx: int, cz: int, dimension: Dimension):
        """
        Delete the given chunk from the level.

        :param cx: The x coordinate of the chunk.
        :param cz: The z coordinate of the chunk.
        :param dimension: The dimension to load the data from.
        """
        self._delete_chunk(cx, cz, dimension)
        self._changed = True

    @abstractmethod
    def _delete_chunk(self, cx: int, cz: int, dimension: Dimension):
        raise NotImplementedError

    def put_raw_chunk_data(self, cx: int, cz: int, data: Any, dimension: Dimension):
        """
        Commit the raw chunk data to the FormatWrapper cache.

        Call :meth:`save` to push all the cache data to the level.

        :param cx: The x coordinate of the chunk.
        :param cz: The z coordinate of the chunk.
        :param data: The raw data to commit to the level.
        :param dimension: The dimension to load the data from.
        """
        self._verify_has_lock()
        self._put_raw_chunk_data(cx, cz, data, dimension)

    @abstractmethod
    def _put_raw_chunk_data(self, cx: int, cz: int, data: Any, dimension: Dimension):
        raise NotImplementedError

    def get_raw_chunk_data(self, cx: int, cz: int, dimension: Dimension) -> Any:
        """
        Return the raw data as loaded from disk.

        :param cx: The x coordinate of the chunk.
        :param cz: The z coordinate of the chunk.
        :param dimension: The dimension to load the data from.
        :return: The raw chunk data.
        """
        return self._safe_load(
            self._get_raw_chunk_data,
            (cx, cz, dimension),
            "Error loading chunk {} {} {}",
            ChunkLoadError,
            ChunkDoesNotExist,
        )

    @abstractmethod
    def _get_raw_chunk_data(self, cx: int, cz: int, dimension: Dimension) -> Any:
        """
        Return the raw data as loaded from disk.

        :param cx: The x coordinate of the chunk.
        :param cz: The z coordinate of the chunk.
        :param dimension: The dimension to load the data from.
        :return: The raw chunk data.
        """
        raise NotImplementedError

    @abstractmethod
    def all_player_ids(self) -> Iterable[str]:
        """
        Returns a set of all player ids that are present in the level
        """
        return NotImplemented

    @abstractmethod
    def has_player(self, player_id: str) -> bool:
        """
        Test if a player id is present in the level.
        """
        return NotImplemented

    def load_player(self, player_id: str) -> "Player":
        """
        Gets the :class:`Player` object that belongs to the specified player id

        If no parameter is supplied, the data of the local player should be returned

        :param player_id: The desired player id
        :return: A Player instance
        """
        return self._safe_load(
            self._load_player,
            (player_id,),
            "Error loading player {}",
            PlayerLoadError,
            PlayerDoesNotExist,
        )

    @abstractmethod
    def _load_player(self, player_id: str) -> "Player":
        """
        Get the raw player data and unpack it into a Player class.

        :param player_id: The id of the player to get.
        :return:
        """
        raise NotImplementedError

    def get_raw_player_data(self, player_id: str) -> Any:
        """
        Get the player data in the lowest level form.

        :param player_id: The id of the player to get.
        :return:
        """
        return self._safe_load(
            self._get_raw_player_data,
            (player_id,),
            "Error loading player {}",
            PlayerLoadError,
            PlayerDoesNotExist,
        )

    @abstractmethod
    def _get_raw_player_data(self, player_id: str) -> Any:
        raise NotImplementedError<|MERGE_RESOLUTION|>--- conflicted
+++ resolved
@@ -51,15 +51,8 @@
 if TYPE_CHECKING:
     from amulet.api.wrapper.chunk.translator import Translator
 
-<<<<<<< HEAD
 log = logging.getLogger(__name__)
 
-
-DefaultPlatform = "Unknown Platform"
-DefaultVersion = (0, 0, 0)
-
-=======
->>>>>>> 30de1ece
 DefaultSelection = SelectionGroup(
     SelectionBox((-30_000_000, 0, -30_000_000), (30_000_000, 256, 30_000_000))
 )
